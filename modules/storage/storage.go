--- conflicted
+++ resolved
@@ -124,14 +124,10 @@
 	RepoArchives ObjectStorage = uninitializedStorage
 
 	// Packages represents packages storage
-<<<<<<< HEAD
-	Packages ObjectStorage
+	Packages ObjectStorage  = uninitializedStorage
 
 	// Bots represents bots storage
-	Bots ObjectStorage
-=======
-	Packages ObjectStorage = uninitializedStorage
->>>>>>> b2c48704
+	Bots ObjectStorage  = uninitializedStorage
 )
 
 // Init init the stoarge
@@ -143,10 +139,7 @@
 		initLFS,
 		initRepoArchives,
 		initPackages,
-<<<<<<< HEAD
 		initBots,
-=======
->>>>>>> b2c48704
 	} {
 		if err := f(); err != nil {
 			return err
