--- conflicted
+++ resolved
@@ -783,7 +783,6 @@
 					m.Post("/initialize", web.Bind(forms.InitializeLabelsForm{}), org.InitializeLabels)
 				})
 
-<<<<<<< HEAD
 				m.Group("/runners", func() {
 					m.Get("", org.Runners)
 					m.Combo("/{runnerid}").Get(org.RunnersEdit).
@@ -792,8 +791,6 @@
 					m.Get("/reset_registration_token", org.ResetRunnerRegistrationToken)
 				}, actions.MustEnableActions)
 
-=======
->>>>>>> 3affb02d
 				m.Group("/secrets", func() {
 					m.Get("", org.Secrets)
 					m.Post("", web.Bind(forms.AddSecretForm{}), org.SecretsPost)
