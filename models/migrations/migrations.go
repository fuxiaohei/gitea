// Copyright 2015 The Gogs Authors. All rights reserved.
// Copyright 2017 The Gitea Authors. All rights reserved.
// SPDX-License-Identifier: MIT

package migrations

import (
	"context"
	"fmt"
	"os"

	"code.gitea.io/gitea/models/migrations/v1_10"
	"code.gitea.io/gitea/models/migrations/v1_11"
	"code.gitea.io/gitea/models/migrations/v1_12"
	"code.gitea.io/gitea/models/migrations/v1_13"
	"code.gitea.io/gitea/models/migrations/v1_14"
	"code.gitea.io/gitea/models/migrations/v1_15"
	"code.gitea.io/gitea/models/migrations/v1_16"
	"code.gitea.io/gitea/models/migrations/v1_17"
	"code.gitea.io/gitea/models/migrations/v1_18"
	"code.gitea.io/gitea/models/migrations/v1_19"
	"code.gitea.io/gitea/models/migrations/v1_6"
	"code.gitea.io/gitea/models/migrations/v1_7"
	"code.gitea.io/gitea/models/migrations/v1_8"
	"code.gitea.io/gitea/models/migrations/v1_9"
	"code.gitea.io/gitea/modules/git"
	"code.gitea.io/gitea/modules/log"
	"code.gitea.io/gitea/modules/setting"

	"xorm.io/xorm"
	"xorm.io/xorm/names"
)

const minDBVersion = 70 // Gitea 1.5.3

// Migration describes on migration from lower version to high version
type Migration interface {
	Description() string
	Migrate(*xorm.Engine) error
}

type migration struct {
	description string
	migrate     func(*xorm.Engine) error
}

// NewMigration creates a new migration
func NewMigration(desc string, fn func(*xorm.Engine) error) Migration {
	return &migration{desc, fn}
}

// Description returns the migration's description
func (m *migration) Description() string {
	return m.description
}

// Migrate executes the migration
func (m *migration) Migrate(x *xorm.Engine) error {
	return m.migrate(x)
}

// Version describes the version table. Should have only one row with id==1
type Version struct {
	ID      int64 `xorm:"pk autoincr"`
	Version int64
}

// Use noopMigration when there is a migration that has been no-oped
var noopMigration = func(_ *xorm.Engine) error { return nil }

// This is a sequence of migrations. Add new migrations to the bottom of the list.
// If you want to "retire" a migration, remove it from the top of the list and
// update minDBVersion accordingly
var migrations = []Migration{
	// Gitea 1.5.0 ends at v69

	// v70 -> v71
	NewMigration("add issue_dependencies", v1_6.AddIssueDependencies),
	// v71 -> v72
	NewMigration("protect each scratch token", v1_6.AddScratchHash),
	// v72 -> v73
	NewMigration("add review", v1_6.AddReview),

	// Gitea 1.6.0 ends at v73

	// v73 -> v74
	NewMigration("add must_change_password column for users table", v1_7.AddMustChangePassword),
	// v74 -> v75
	NewMigration("add approval whitelists to protected branches", v1_7.AddApprovalWhitelistsToProtectedBranches),
	// v75 -> v76
	NewMigration("clear nonused data which not deleted when user was deleted", v1_7.ClearNonusedData),

	// Gitea 1.7.0 ends at v76

	// v76 -> v77
	NewMigration("add pull request rebase with merge commit", v1_8.AddPullRequestRebaseWithMerge),
	// v77 -> v78
	NewMigration("add theme to users", v1_8.AddUserDefaultTheme),
	// v78 -> v79
	NewMigration("rename repo is_bare to repo is_empty", v1_8.RenameRepoIsBareToIsEmpty),
	// v79 -> v80
	NewMigration("add can close issues via commit in any branch", v1_8.AddCanCloseIssuesViaCommitInAnyBranch),
	// v80 -> v81
	NewMigration("add is locked to issues", v1_8.AddIsLockedToIssues),
	// v81 -> v82
	NewMigration("update U2F counter type", v1_8.ChangeU2FCounterType),

	// Gitea 1.8.0 ends at v82

	// v82 -> v83
	NewMigration("hot fix for wrong release sha1 on release table", v1_9.FixReleaseSha1OnReleaseTable),
	// v83 -> v84
	NewMigration("add uploader id for table attachment", v1_9.AddUploaderIDForAttachment),
	// v84 -> v85
	NewMigration("add table to store original imported gpg keys", v1_9.AddGPGKeyImport),
	// v85 -> v86
	NewMigration("hash application token", v1_9.HashAppToken),
	// v86 -> v87
	NewMigration("add http method to webhook", v1_9.AddHTTPMethodToWebhook),
	// v87 -> v88
	NewMigration("add avatar field to repository", v1_9.AddAvatarFieldToRepository),

	// Gitea 1.9.0 ends at v88

	// v88 -> v89
	NewMigration("add commit status context field to commit_status", v1_10.AddCommitStatusContext),
	// v89 -> v90
	NewMigration("add original author/url migration info to issues, comments, and repo ", v1_10.AddOriginalMigrationInfo),
	// v90 -> v91
	NewMigration("change length of some repository columns", v1_10.ChangeSomeColumnsLengthOfRepo),
	// v91 -> v92
	NewMigration("add index on owner_id of repository and type, review_id of comment", v1_10.AddIndexOnRepositoryAndComment),
	// v92 -> v93
	NewMigration("remove orphaned repository index statuses", v1_10.RemoveLingeringIndexStatus),
	// v93 -> v94
	NewMigration("add email notification enabled preference to user", v1_10.AddEmailNotificationEnabledToUser),
	// v94 -> v95
	NewMigration("add enable_status_check, status_check_contexts to protected_branch", v1_10.AddStatusCheckColumnsForProtectedBranches),
	// v95 -> v96
	NewMigration("add table columns for cross referencing issues", v1_10.AddCrossReferenceColumns),
	// v96 -> v97
	NewMigration("delete orphaned attachments", v1_10.DeleteOrphanedAttachments),
	// v97 -> v98
	NewMigration("add repo_admin_change_team_access to user", v1_10.AddRepoAdminChangeTeamAccessColumnForUser),
	// v98 -> v99
	NewMigration("add original author name and id on migrated release", v1_10.AddOriginalAuthorOnMigratedReleases),
	// v99 -> v100
	NewMigration("add task table and status column for repository table", v1_10.AddTaskTable),
	// v100 -> v101
	NewMigration("update migration repositories' service type", v1_10.UpdateMigrationServiceTypes),
	// v101 -> v102
	NewMigration("change length of some external login users columns", v1_10.ChangeSomeColumnsLengthOfExternalLoginUser),

	// Gitea 1.10.0 ends at v102

	// v102 -> v103
	NewMigration("update migration repositories' service type", v1_11.DropColumnHeadUserNameOnPullRequest),
	// v103 -> v104
	NewMigration("Add WhitelistDeployKeys to protected branch", v1_11.AddWhitelistDeployKeysToBranches),
	// v104 -> v105
	NewMigration("remove unnecessary columns from label", v1_11.RemoveLabelUneededCols),
	// v105 -> v106
	NewMigration("add includes_all_repositories to teams", v1_11.AddTeamIncludesAllRepositories),
	// v106 -> v107
	NewMigration("add column `mode` to table watch", v1_11.AddModeColumnToWatch),
	// v107 -> v108
	NewMigration("Add template options to repository", v1_11.AddTemplateToRepo),
	// v108 -> v109
	NewMigration("Add comment_id on table notification", v1_11.AddCommentIDOnNotification),
	// v109 -> v110
	NewMigration("add can_create_org_repo to team", v1_11.AddCanCreateOrgRepoColumnForTeam),
	// v110 -> v111
	NewMigration("change review content type to text", v1_11.ChangeReviewContentToText),
	// v111 -> v112
	NewMigration("update branch protection for can push and whitelist enable", v1_11.AddBranchProtectionCanPushAndEnableWhitelist),
	// v112 -> v113
	NewMigration("remove release attachments which repository deleted", v1_11.RemoveAttachmentMissedRepo),
	// v113 -> v114
	NewMigration("new feature: change target branch of pull requests", v1_11.FeatureChangeTargetBranch),
	// v114 -> v115
	NewMigration("Remove authentication credentials from stored URL", v1_11.SanitizeOriginalURL),
	// v115 -> v116
	NewMigration("add user_id prefix to existing user avatar name", v1_11.RenameExistingUserAvatarName),
	// v116 -> v117
	NewMigration("Extend TrackedTimes", v1_11.ExtendTrackedTimes),

	// Gitea 1.11.0 ends at v117

	// v117 -> v118
	NewMigration("Add block on rejected reviews branch protection", v1_12.AddBlockOnRejectedReviews),
	// v118 -> v119
	NewMigration("Add commit id and stale to reviews", v1_12.AddReviewCommitAndStale),
	// v119 -> v120
	NewMigration("Fix migrated repositories' git service type", v1_12.FixMigratedRepositoryServiceType),
	// v120 -> v121
	NewMigration("Add owner_name on table repository", v1_12.AddOwnerNameOnRepository),
	// v121 -> v122
	NewMigration("add is_restricted column for users table", v1_12.AddIsRestricted),
	// v122 -> v123
	NewMigration("Add Require Signed Commits to ProtectedBranch", v1_12.AddRequireSignedCommits),
	// v123 -> v124
	NewMigration("Add original information for reactions", v1_12.AddReactionOriginals),
	// v124 -> v125
	NewMigration("Add columns to user and repository", v1_12.AddUserRepoMissingColumns),
	// v125 -> v126
	NewMigration("Add some columns on review for migration", v1_12.AddReviewMigrateInfo),
	// v126 -> v127
	NewMigration("Fix topic repository count", v1_12.FixTopicRepositoryCount),
	// v127 -> v128
	NewMigration("add repository code language statistics", v1_12.AddLanguageStats),
	// v128 -> v129
	NewMigration("fix merge base for pull requests", v1_12.FixMergeBase),
	// v129 -> v130
	NewMigration("remove dependencies from deleted repositories", v1_12.PurgeUnusedDependencies),
	// v130 -> v131
	NewMigration("Expand webhooks for more granularity", v1_12.ExpandWebhooks),
	// v131 -> v132
	NewMigration("Add IsSystemWebhook column to webhooks table", v1_12.AddSystemWebhookColumn),
	// v132 -> v133
	NewMigration("Add Branch Protection Protected Files Column", v1_12.AddBranchProtectionProtectedFilesColumn),
	// v133 -> v134
	NewMigration("Add EmailHash Table", v1_12.AddEmailHashTable),
	// v134 -> v135
	NewMigration("Refix merge base for merged pull requests", v1_12.RefixMergeBase),
	// v135 -> v136
	NewMigration("Add OrgID column to Labels table", v1_12.AddOrgIDLabelColumn),
	// v136 -> v137
	NewMigration("Add CommitsAhead and CommitsBehind Column to PullRequest Table", v1_12.AddCommitDivergenceToPulls),
	// v137 -> v138
	NewMigration("Add Branch Protection Block Outdated Branch", v1_12.AddBlockOnOutdatedBranch),
	// v138 -> v139
	NewMigration("Add ResolveDoerID to Comment table", v1_12.AddResolveDoerIDCommentColumn),
	// v139 -> v140
	NewMigration("prepend refs/heads/ to issue refs", v1_12.PrependRefsHeadsToIssueRefs),

	// Gitea 1.12.0 ends at v140

	// v140 -> v141
	NewMigration("Save detected language file size to database instead of percent", v1_13.FixLanguageStatsToSaveSize),
	// v141 -> v142
	NewMigration("Add KeepActivityPrivate to User table", v1_13.AddKeepActivityPrivateUserColumn),
	// v142 -> v143
	NewMigration("Ensure Repository.IsArchived is not null", v1_13.SetIsArchivedToFalse),
	// v143 -> v144
	NewMigration("recalculate Stars number for all user", v1_13.RecalculateStars),
	// v144 -> v145
	NewMigration("update Matrix Webhook http method to 'PUT'", v1_13.UpdateMatrixWebhookHTTPMethod),
	// v145 -> v146
	NewMigration("Increase Language field to 50 in LanguageStats", v1_13.IncreaseLanguageField),
	// v146 -> v147
	NewMigration("Add projects info to repository table", v1_13.AddProjectsInfo),
	// v147 -> v148
	NewMigration("create review for 0 review id code comments", v1_13.CreateReviewsForCodeComments),
	// v148 -> v149
	NewMigration("remove issue dependency comments who refer to non existing issues", v1_13.PurgeInvalidDependenciesComments),
	// v149 -> v150
	NewMigration("Add Created and Updated to Milestone table", v1_13.AddCreatedAndUpdatedToMilestones),
	// v150 -> v151
	NewMigration("add primary key to repo_topic", v1_13.AddPrimaryKeyToRepoTopic),
	// v151 -> v152
	NewMigration("set default password algorithm to Argon2", v1_13.SetDefaultPasswordToArgon2),
	// v152 -> v153
	NewMigration("add TrustModel field to Repository", v1_13.AddTrustModelToRepository),
	// v153 > v154
	NewMigration("add Team review request support", v1_13.AddTeamReviewRequestSupport),
	// v154 > v155
	NewMigration("add timestamps to Star, Label, Follow, Watch and Collaboration", v1_13.AddTimeStamps),

	// Gitea 1.13.0 ends at v155

	// v155 -> v156
	NewMigration("add changed_protected_files column for pull_request table", v1_14.AddChangedProtectedFilesPullRequestColumn),
	// v156 -> v157
	NewMigration("fix publisher ID for tag releases", v1_14.FixPublisherIDforTagReleases),
	// v157 -> v158
	NewMigration("ensure repo topics are up-to-date", v1_14.FixRepoTopics),
	// v158 -> v159
	NewMigration("code comment replies should have the commitID of the review they are replying to", v1_14.UpdateCodeCommentReplies),
	// v159 -> v160
	NewMigration("update reactions constraint", v1_14.UpdateReactionConstraint),
	// v160 -> v161
	NewMigration("Add block on official review requests branch protection", v1_14.AddBlockOnOfficialReviewRequests),
	// v161 -> v162
	NewMigration("Convert task type from int to string", v1_14.ConvertTaskTypeToString),
	// v162 -> v163
	NewMigration("Convert webhook task type from int to string", v1_14.ConvertWebhookTaskTypeToString),
	// v163 -> v164
	NewMigration("Convert topic name from 25 to 50", v1_14.ConvertTopicNameFrom25To50),
	// v164 -> v165
	NewMigration("Add scope and nonce columns to oauth2_grant table", v1_14.AddScopeAndNonceColumnsToOAuth2Grant),
	// v165 -> v166
	NewMigration("Convert hook task type from char(16) to varchar(16) and trim the column", v1_14.ConvertHookTaskTypeToVarcharAndTrim),
	// v166 -> v167
	NewMigration("Where Password is Valid with Empty String delete it", v1_14.RecalculateUserEmptyPWD),
	// v167 -> v168
	NewMigration("Add user redirect", v1_14.AddUserRedirect),
	// v168 -> v169
	NewMigration("Recreate user table to fix default values", v1_14.RecreateUserTableToFixDefaultValues),
	// v169 -> v170
	NewMigration("Update DeleteBranch comments to set the old_ref to the commit_sha", v1_14.CommentTypeDeleteBranchUseOldRef),
	// v170 -> v171
	NewMigration("Add Dismissed to Review table", v1_14.AddDismissedReviewColumn),
	// v171 -> v172
	NewMigration("Add Sorting to ProjectBoard table", v1_14.AddSortingColToProjectBoard),
	// v172 -> v173
	NewMigration("Add sessions table for go-chi/session", v1_14.AddSessionTable),
	// v173 -> v174
	NewMigration("Add time_id column to Comment", v1_14.AddTimeIDCommentColumn),
	// v174 -> v175
	NewMigration("Create repo transfer table", v1_14.AddRepoTransfer),
	// v175 -> v176
	NewMigration("Fix Postgres ID Sequences broken by recreate-table", v1_14.FixPostgresIDSequences),
	// v176 -> v177
	NewMigration("Remove invalid labels from comments", v1_14.RemoveInvalidLabels),
	// v177 -> v178
	NewMigration("Delete orphaned IssueLabels", v1_14.DeleteOrphanedIssueLabels),

	// Gitea 1.14.0 ends at v178

	// v178 -> v179
	NewMigration("Add LFS columns to Mirror", v1_15.AddLFSMirrorColumns),
	// v179 -> v180
	NewMigration("Convert avatar url to text", v1_15.ConvertAvatarURLToText),
	// v180 -> v181
	NewMigration("Delete credentials from past migrations", v1_15.DeleteMigrationCredentials),
	// v181 -> v182
	NewMigration("Always save primary email on email address table", v1_15.AddPrimaryEmail2EmailAddress),
	// v182 -> v183
	NewMigration("Add issue resource index table", v1_15.AddIssueResourceIndexTable),
	// v183 -> v184
	NewMigration("Create PushMirror table", v1_15.CreatePushMirrorTable),
	// v184 -> v185
	NewMigration("Rename Task errors to message", v1_15.RenameTaskErrorsToMessage),
	// v185 -> v186
	NewMigration("Add new table repo_archiver", v1_15.AddRepoArchiver),
	// v186 -> v187
	NewMigration("Create protected tag table", v1_15.CreateProtectedTagTable),
	// v187 -> v188
	NewMigration("Drop unneeded webhook related columns", v1_15.DropWebhookColumns),
	// v188 -> v189
	NewMigration("Add key is verified to gpg key", v1_15.AddKeyIsVerified),

	// Gitea 1.15.0 ends at v189

	// v189 -> v190
	NewMigration("Unwrap ldap.Sources", v1_16.UnwrapLDAPSourceCfg),
	// v190 -> v191
	NewMigration("Add agit flow pull request support", v1_16.AddAgitFlowPullRequest),
	// v191 -> v192
	NewMigration("Alter issue/comment table TEXT fields to LONGTEXT", v1_16.AlterIssueAndCommentTextFieldsToLongText),
	// v192 -> v193
	NewMigration("RecreateIssueResourceIndexTable to have a primary key instead of an unique index", v1_16.RecreateIssueResourceIndexTable),
	// v193 -> v194
	NewMigration("Add repo id column for attachment table", v1_16.AddRepoIDForAttachment),
	// v194 -> v195
	NewMigration("Add Branch Protection Unprotected Files Column", v1_16.AddBranchProtectionUnprotectedFilesColumn),
	// v195 -> v196
	NewMigration("Add table commit_status_index", v1_16.AddTableCommitStatusIndex),
	// v196 -> v197
	NewMigration("Add Color to ProjectBoard table", v1_16.AddColorColToProjectBoard),
	// v197 -> v198
	NewMigration("Add renamed_branch table", v1_16.AddRenamedBranchTable),
	// v198 -> v199
	NewMigration("Add issue content history table", v1_16.AddTableIssueContentHistory),
	// v199 -> v200
	NewMigration("No-op (remote version is using AppState now)", noopMigration),
	// v200 -> v201
	NewMigration("Add table app_state", v1_16.AddTableAppState),
	// v201 -> v202
	NewMigration("Drop table remote_version (if exists)", v1_16.DropTableRemoteVersion),
	// v202 -> v203
	NewMigration("Create key/value table for user settings", v1_16.CreateUserSettingsTable),
	// v203 -> v204
	NewMigration("Add Sorting to ProjectIssue table", v1_16.AddProjectIssueSorting),
	// v204 -> v205
	NewMigration("Add key is verified to ssh key", v1_16.AddSSHKeyIsVerified),
	// v205 -> v206
	NewMigration("Migrate to higher varchar on user struct", v1_16.MigrateUserPasswordSalt),
	// v206 -> v207
	NewMigration("Add authorize column to team_unit table", v1_16.AddAuthorizeColForTeamUnit),
	// v207 -> v208
	NewMigration("Add webauthn table and migrate u2f data to webauthn - NO-OPED", v1_16.AddWebAuthnCred),
	// v208 -> v209
	NewMigration("Use base32.HexEncoding instead of base64 encoding for cred ID as it is case insensitive - NO-OPED", v1_16.UseBase32HexForCredIDInWebAuthnCredential),
	// v209 -> v210
	NewMigration("Increase WebAuthentication CredentialID size to 410 - NO-OPED", v1_16.IncreaseCredentialIDTo410),
	// v210 -> v211
	NewMigration("v208 was completely broken - remigrate", v1_16.RemigrateU2FCredentials),

	// Gitea 1.16.2 ends at v211

	// v211 -> v212
	NewMigration("Create ForeignReference table", v1_17.CreateForeignReferenceTable),
	// v212 -> v213
	NewMigration("Add package tables", v1_17.AddPackageTables),
	// v213 -> v214
	NewMigration("Add allow edits from maintainers to PullRequest table", v1_17.AddAllowMaintainerEdit),
	// v214 -> v215
	NewMigration("Add auto merge table", v1_17.AddAutoMergeTable),
	// v215 -> v216
	NewMigration("allow to view files in PRs", v1_17.AddReviewViewedFiles),
	// v216 -> v217
	NewMigration("No-op (Improve Action table indices v1)", noopMigration),
	// v217 -> v218
	NewMigration("Alter hook_task table TEXT fields to LONGTEXT", v1_17.AlterHookTaskTextFieldsToLongText),
	// v218 -> v219
	NewMigration("Improve Action table indices v2", v1_17.ImproveActionTableIndices),
	// v219 -> v220
	NewMigration("Add sync_on_commit column to push_mirror table", v1_17.AddSyncOnCommitColForPushMirror),
	// v220 -> v221
	NewMigration("Add container repository property", v1_17.AddContainerRepositoryProperty),
	// v221 -> v222
	NewMigration("Store WebAuthentication CredentialID as bytes and increase size to at least 1024", v1_17.StoreWebauthnCredentialIDAsBytes),
	// v222 -> v223
	NewMigration("Drop old CredentialID column", v1_17.DropOldCredentialIDColumn),
	// v223 -> v224
	NewMigration("Rename CredentialIDBytes column to CredentialID", v1_17.RenameCredentialIDBytes),

	// Gitea 1.17.0 ends at v224

	// v224 -> v225
	NewMigration("Add badges to users", v1_18.CreateUserBadgesTable),
	// v225 -> v226
	NewMigration("Alter gpg_key/public_key content TEXT fields to MEDIUMTEXT", v1_18.AlterPublicGPGKeyContentFieldsToMediumText),
	// v226 -> v227
	NewMigration("Conan and generic packages do not need to be semantically versioned", v1_18.FixPackageSemverField),
	// v227 -> v228
	NewMigration("Create key/value table for system settings", v1_18.CreateSystemSettingsTable),
	// v228 -> v229
	NewMigration("Add TeamInvite table", v1_18.AddTeamInviteTable),
	// v229 -> v230
	NewMigration("Update counts of all open milestones", v1_18.UpdateOpenMilestoneCounts),
	// v230 -> v231
	NewMigration("Add ConfidentialClient column (default true) to OAuth2Application table", v1_18.AddConfidentialClientColumnToOAuth2ApplicationTable),

	// Gitea 1.18.0 ends at v231

	// v231 -> v232
	NewMigration("Add index for hook_task", v1_19.AddIndexForHookTask),
	// v232 -> v233
	NewMigration("Alter package_version.metadata_json to LONGTEXT", v1_19.AlterPackageVersionMetadataToLongText),
	// v233 -> v234
	NewMigration("Add header_authorization_encrypted column to webhook table", v1_19.AddHeaderAuthorizationEncryptedColWebhook),
	// v234 -> v235
	NewMigration("Add package cleanup rule table", v1_19.CreatePackageCleanupRuleTable),
	// v235 -> v236
	NewMigration("Add index for access_token", v1_19.AddIndexForAccessToken),
	// v236 -> v237
	NewMigration("Create secrets table", v1_19.CreateSecretsTable),
	// v237 -> v238
	NewMigration("Drop ForeignReference table", v1_19.DropForeignReferenceTable),
	// v238 -> v239
	NewMigration("Add updated unix to LFSMetaObject", v1_19.AddUpdatedUnixToLFSMetaObject),
	// v239 -> v240
<<<<<<< HEAD
	NewMigration("Add actions tables", v1_19.AddActionsTables),
=======
	NewMigration("Add scope for access_token", v1_19.AddScopeForAccessTokens),
>>>>>>> 7ddc11de
}

// GetCurrentDBVersion returns the current db version
func GetCurrentDBVersion(x *xorm.Engine) (int64, error) {
	if err := x.Sync(new(Version)); err != nil {
		return -1, fmt.Errorf("sync: %w", err)
	}

	currentVersion := &Version{ID: 1}
	has, err := x.Get(currentVersion)
	if err != nil {
		return -1, fmt.Errorf("get: %w", err)
	}
	if !has {
		return -1, nil
	}
	return currentVersion.Version, nil
}

// ExpectedVersion returns the expected db version
func ExpectedVersion() int64 {
	return int64(minDBVersion + len(migrations))
}

// EnsureUpToDate will check if the db is at the correct version
func EnsureUpToDate(x *xorm.Engine) error {
	currentDB, err := GetCurrentDBVersion(x)
	if err != nil {
		return err
	}

	if currentDB < 0 {
		return fmt.Errorf("Database has not been initialized")
	}

	if minDBVersion > currentDB {
		return fmt.Errorf("DB version %d (<= %d) is too old for auto-migration. Upgrade to Gitea 1.6.4 first then upgrade to this version", currentDB, minDBVersion)
	}

	expected := ExpectedVersion()

	if currentDB != expected {
		return fmt.Errorf(`Current database version %d is not equal to the expected version %d. Please run "gitea [--config /path/to/app.ini] migrate" to update the database version`, currentDB, expected)
	}

	return nil
}

// Migrate database to current version
func Migrate(x *xorm.Engine) error {
	// Set a new clean the default mapper to GonicMapper as that is the default for Gitea.
	x.SetMapper(names.GonicMapper{})
	if err := x.Sync(new(Version)); err != nil {
		return fmt.Errorf("sync: %w", err)
	}

	currentVersion := &Version{ID: 1}
	has, err := x.Get(currentVersion)
	if err != nil {
		return fmt.Errorf("get: %w", err)
	} else if !has {
		// If the version record does not exist we think
		// it is a fresh installation and we can skip all migrations.
		currentVersion.ID = 0
		currentVersion.Version = int64(minDBVersion + len(migrations))

		if _, err = x.InsertOne(currentVersion); err != nil {
			return fmt.Errorf("insert: %w", err)
		}
	}

	v := currentVersion.Version
	if minDBVersion > v {
		log.Fatal(`Gitea no longer supports auto-migration from your previously installed version.
Please try upgrading to a lower version first (suggested v1.6.4), then upgrade to this version.`)
		return nil
	}

	// Downgrading Gitea's database version not supported
	if int(v-minDBVersion) > len(migrations) {
		msg := fmt.Sprintf("Your database (migration version: %d) is for a newer Gitea, you can not use the newer database for this old Gitea release (%d).", v, minDBVersion+len(migrations))
		msg += "\nGitea will exit to keep your database safe and unchanged. Please use the correct Gitea release, do not change the migration version manually (incorrect manual operation may lose data)."
		if !setting.IsProd {
			msg += fmt.Sprintf("\nIf you are in development and really know what you're doing, you can force changing the migration version by executing: UPDATE version SET version=%d WHERE id=1;", minDBVersion+len(migrations))
		}
		_, _ = fmt.Fprintln(os.Stderr, msg)
		log.Fatal(msg)
		return nil
	}

	// Some migration tasks depend on the git command
	if git.DefaultContext == nil {
		if err = git.InitSimple(context.Background()); err != nil {
			return err
		}
	}

	// Migrate
	for i, m := range migrations[v-minDBVersion:] {
		log.Info("Migration[%d]: %s", v+int64(i), m.Description())
		// Reset the mapper between each migration - migrations are not supposed to depend on each other
		x.SetMapper(names.GonicMapper{})
		if err = m.Migrate(x); err != nil {
			return fmt.Errorf("migration[%d]: %s failed: %w", v+int64(i), m.Description(), err)
		}
		currentVersion.Version = v + int64(i) + 1
		if _, err = x.ID(1).Update(currentVersion); err != nil {
			return err
		}
	}
	return nil
}<|MERGE_RESOLUTION|>--- conflicted
+++ resolved
@@ -452,11 +452,9 @@
 	// v238 -> v239
 	NewMigration("Add updated unix to LFSMetaObject", v1_19.AddUpdatedUnixToLFSMetaObject),
 	// v239 -> v240
-<<<<<<< HEAD
+	NewMigration("Add scope for access_token", v1_19.AddScopeForAccessTokens),
+	// v240 -> v241
 	NewMigration("Add actions tables", v1_19.AddActionsTables),
-=======
-	NewMigration("Add scope for access_token", v1_19.AddScopeForAccessTokens),
->>>>>>> 7ddc11de
 }
 
 // GetCurrentDBVersion returns the current db version
